--- conflicted
+++ resolved
@@ -353,7 +353,6 @@
                      minis['remove_min_length'],
                      maxis['remove_min_length']))
 
-<<<<<<< HEAD
     # Crop Divergent
     optional.add("--crop_divergent", dest="crop_divergent",
                  help="""Crop ends of sequences which are highly
@@ -399,7 +398,6 @@
                      minis['divergent_buffer_size'],
                      maxis['divergent_buffer_size']))
 
-=======
     optional.add("--remove_short_retain", dest="retain_seqs_rs",
                  action="append", default=None, metavar="(string)",
                  help="""Do not remove the sequence with this name when \
@@ -449,7 +447,7 @@
                           crop_ends). \
                          Sequence names must exactly match the FASTA infile. \
                          Default: %(default)s""")
->>>>>>> 8b61e003
+
     # keep gap only
     optional.add("--keep_gaponly", dest="remove_gaponly",
                  action="store_false",
