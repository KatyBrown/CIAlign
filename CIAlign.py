#! /usr/bin/env python

import logging
import argparse
import numpy as np
import matplotlib
matplotlib.use('Agg')
import matplotlib.pyplot as plt
import copy
import cropseq
import consensusSeq
import sys
import itertools
import pathlib


emptyAlignmentMessage = "We deleted so much that the alignment is gone forever. We are so sorry. You're fucked."


def FastaToArray(infile):
    '''
    Convert an alignment into a numpy array.
    Parameters
    ----------
    fasta_dict: dict
        dictionary based on a fasta file with sequence names as keys and
        sequences as values

    Returns
    -------
    arr: np.array
        2D numpy array in the same order as fasta_dict where each row
        represents a single column in the alignment and each column a
        single sequence.
    '''

    nams = []
    seqs = []
    nam = ""
    seq = ""
    with open(infile) as input:
        for line in input:
            line = line.strip()
            if line[0] == ">":
                    seqs.append(seq)
                    nams.append(nam)
                    seq = []
                    nam = line.replace(">", "")
            else:
                seq += list(line)
    seqs.append(seq)
    nams.append(nam)
    arr = np.array(seqs[1:])
    return (arr, nams[1:])


def writeOutfile(outfile, arr, nams, removed, rmfile=None):
    out = open(outfile, "w")
    if rmfile is not None:
        rm = open(rmfile, "w")
    else:
        rm = None
    i = 0
    for nam in nams:
        if nam not in removed:
            out.write(">%s\n%s\n" % (nam, "".join(list(arr[i]))))
            i += 1
        else:
            if rm is not None:
                rm.write("%s\n" % nam)
    out.close()
    if rm is not None:
        rm.close()


def getAAColours():
    return {'D':'#E60A0A',
            'E':'#E60A0A',
            'C':'#E6E600',
            'M':'#E6E600',
            'K':'#145AFF',
            'R':'#145AFF',
            'S':'#FA9600',
            'T':'#FA9600',
            'F':'#3232AA',
            'Y':'#3232AA',
            'N':'#00DCDC',
            'Q':'#00DCDC',
            'G':'#EBEBEB',
            'L':'#0F820F',
            'V':'#0F820F',
            'I':'#0F820F',
            'A':'#C8C8C8',
            'W':'#B45AB4',
            'H':'#8282D2',
            'P':'#DC9682',
            'X': '#b2b2b2',
            '-': '#FFFFFF00'}


def getNtColours():
    return {'A': '#f43131',
            'G': '#f4d931',
            'T': '#315af4',
            'C': '#1ed30f',
            'N': '#b2b2b2',
            "-": '#FFFFFF'}


def seqType(arr):
    '''
    Detects if an alignment is of nucleotides or amino acids
    '''
    seq1 = arr[0]
    nucs = set(list(getNtColours().keys()))
    aas = set(list(getAAColours().keys()))
    n = 0
    a = 0
    x = 0
    for s in seq1:
        s = s.upper()
        if s in nucs:
            n += 1
        if s in aas:
            a += 1
        if s not in aas and s not in nucs:
            x += 1
    counts = n, a, x
    if n == max(counts):
        return "nt"
    elif a == max(counts):
        return "aa"
    else:
        raise RuntimeError ("Majority of positions are not known nucleotides or amino acids")


def removeInsertions(arr, relativePositions, log, min_size, max_size, min_flank):
    '''
    Removes insertions of size between min_size and
    max_size which have lower coverage than their flanking reg ions, if at least
    twice as many other sequences have the flanking regions
    but not the insertions.
    '''
    log.info("Removing insertions\n")
    print ("start")
    # record which sites are not "-"
    boolarr = arr != "-"
    # array of the number of non-gap sites in each column
    sums = sum(boolarr)
    # run a sliding window along the alignment and check for regions
    # which have higher coverage at the ends of the window than in the
    # middle - store these in put_indels
    put_indels = set()
    for size in range(min_size, max_size, 1):
        for i in range(0, len(sums)+1 - size, 1):
            these_sums = sums[i:i+size]
            # take the number of non gap positions
            # for each column in this window
            ns = np.array(range(i, i+size))
            left = these_sums[0]
            right = these_sums[-1]
            # record sites with lower coverage than their flanking seqs
            # and less than mincov total coverage
            x = set(ns[(these_sums < left) &
                       (these_sums < right)])
            put_indels = put_indels | x
    put_indels = np.array(sorted(list(put_indels)))
    # for the putative indels, check if there are more sequences
    # with a gap at this position (but with sequence on either side)
    # than with no gap (but with sequence on either side)
    rmpos = set()
    absolutePositions = set()
    for p in put_indels:
        left = arr[:,:p]
        right = arr[:,p+1:]
        pcol = arr[:,p]
        pcol_nongaps = pcol != "-"
        pcol_gaps = pcol == "-"
        leftsum = sum(left.T != "-")
        rightsum = sum(right.T != "-")
        covers_region = (sum((pcol_nongaps) & (leftsum >= min_flank) & (rightsum >= min_flank)))
        lacks_region = (sum((pcol_gaps) & (leftsum >= min_flank) & (rightsum >= min_flank)))
        if lacks_region > covers_region:
            absolutePositions.add(p)
    # make a list of positions to keep
    for n in absolutePositions:
        rmpos.add(relativePositions[n])
    for n in absolutePositions:
        relativePositions.remove(n)
    rmpos = np.array(list(rmpos))
    keeppos = np.arange(0, len(sums))
    #keeppos = np.invert(np.in1d(keeppos, rmpos)) # I think here we need the absolute positions? not sure though
    keeppos = np.invert(np.in1d(keeppos, rmpos))
    log.info("Removing sites %s" % (", ".join([str(x) for x in rmpos])))
    arr = arr[:, keeppos]
    return (arr, set(rmpos))


def removeTooShort(arr, log, min_length, nams):
    '''
    Removes sequences with fewer than min_length non-gap positions from
    the alignment.
    '''
    if len(arr) != 0:
        arrT = arr.transpose()
        sums = sum(arrT != "-")
        arr = arr[sums > min_length]
        rmnames = set(np.array(nams)[sums <= min_length])
        log.info("Removing sequences %s" % (", ".join(list(rmnames))))
    else:
        rmnames = set()
    return (arr, rmnames)


def removeGapOnly(arr, relativePositions, log):
    print("remove gap only:")
    print("----------------")
    print(arr)
    if len(arr) != 0:
        print (arr.shape)
        sums = sum(arr == "-")
        absolutePositions = set(np.where(sums == len(arr[:,0]))[0])
        rmpos = []
        for n in absolutePositions:
            rmpos.append(relativePositions[n])
        print("relative positions:")
        print(relativePositions)
        print("absolute positions:")
        print(absolutePositions)
        print("rmpos:")
        print(rmpos)
        # remove deleted columns from relativePositions
        for n in rmpos:
            relativePositions.remove(n)
        print("relative positions now:")
        print(relativePositions)
        rmpos = set(rmpos)
        arr = arr[:, sums != len(arr[:,0])]
        log.info("Removing gap only sites %s" % (", ".join([str(x) for x in rmpos])))
    else:
        rmpos = set()
    print(rmpos)
    print(arr)
    return (arr, rmpos)


def cropEnds(arr, log, nams, mingap):
    newarr = []
    r = dict()
    for i, row in enumerate(arr):
        start, end = cropseq.determineStartEnd(row, mingap)
        start = max(start - 1, 0)
        end = end + 1
        newseq = "-" * start + "".join(row[start:end]) + "-" * (len(row) - end)
        newseq = np.array(list(newseq))
        s = sum(newseq != row)
        if s != 0:
            nam = nams[i]
            non_gap_start = sum(row[0:start] != "-")
            non_gap_end = sum(row[end:] != "-")
            if non_gap_start != 0:
                log.info("Removed %i bases from start of %s" % (non_gap_start, nam))
            if non_gap_end != 0:
                log.info("Removed %i bases from end of %s" % (non_gap_end, nam))
            startpos = np.where(row[0:start] != "-")[0]
            endpos = np.where(row[end:] != "-")[0] + end
            r[nam] = ((startpos, endpos))
        newarr.append(list(newseq))

    return (np.array(newarr), r)


def removeBadlyAligned(arr, nams, percidentity=0.9):
    '''
    Remove sequences which don't have the most common non-gap residue at
    > percidentity non-gap positions
    '''
    j = 0
    keep = []
    for a in arr:
        i = 0
        y = 0
        t = 0
        if sum(a != "-") != 0:
            for base in a:
                if base != "-":
                    others = arr[:, i]
                    others = others[others != "-"]
                    counts = np.unique(others, return_counts=True)
                    mc = counts[0][counts[1] == max(counts[1])][0]
                    if base == mc:
                        y += 1
                    t += 1
                i += 1
            if y / t > percidentity:
                keep.append(True)
            else:
                keep.append(False)
        else:
            keep.append(False)
        j += 1
    keep = np.array(keep)
    newarr = arr[keep,:]
    r = set(np.array(nams)[np.invert(keep)])
    return (newarr, r)


def calculateSimilarityMatrix(arr, nams, minoverlap=1,
                              keepgaps=False, outfile=None, dp=4):
    '''
    Calculates a pairwise similarity matrix for the alignment
    dp = decimal places (in the output file only)
    outfile = path to outfile
    keepgaps = should positions with gaps in either sequence in the pair
    be discarded before calculating identity?
    minoverlap = minimum number of positions at which both sequences should
    have a non-gap character for the percentage to not be 0
    '''
    ident = np.empty((len(arr), len(arr)))
    for i, j in itertools.combinations_with_replacement(range(len(arr)), 2):
        p1 = arr[i]
        p2 = arr[j]
        if not keepgaps:
            nongap = (p1 != "-") & (p2 != "-")
        else:
            nongap = np.array([True] * len(p1))
        matches = sum(p1[nongap] == p2[nongap])
        length = sum(nongap)
        # minimum overlap is currently used regardless of the keepgaps settings
        if length >= minoverlap and sum((p1 != "-") & (p2 != "-")) >= minoverlap:
            perc = matches / length
        else:
            perc = 0
        ident[i, j] = perc
        ident[j, i] = perc

    if outfile:
        out = open(outfile, "w")
        out.write("\t%s\n" % ("\t".join(nams)))
        for i, line in enumerate(ident):
            out.write("%s\t%s\n" % (
                    nams[i], "\t".join([str(round(L, dp)) for L in line])))
        out.close()
    return(ident)


def drawMiniAlignment(arr, log, nams, outfile, typ, dpi, title, width, height,
                      markup=False, markupdict=None):
    ali_height, ali_width = np.shape(arr)

    if  typ == 'nt':
        cD = getNtColours()
    elif typ == 'aa':
        cD = getAAColours()

    f = plt.figure(figsize=(width, height), dpi=dpi)

    a = f.add_subplot('111')
    a.set_xlim(0, ali_width)
    a.set_ylim(0, ali_height)
    xpoints = range(0, ali_width)
    j = 0.5
    for row in arr:
        cols = []
        for s in row:
            cols.append(cD[s])
        a.scatter(xpoints, [j]*ali_width, color=cols, s=0.75**2, marker="|", zorder=2)
        j += 1

    a.spines['right'].set_visible(False)
    a.spines['top'].set_visible(False)
    a.spines['left'].set_visible(False)
    a.yaxis.set_ticks_position('none')
    a.yaxis.set_visible(False)

    if title:
        f.suptitle(title)
    for t in a.get_xticklabels():
        t.set_fontsize(8)

    if markup:
        if "remove_short" in markupdict:
            colour = "#d7ddf2"
            for nam in markupdict['remove_short']:
                i = nams.index(nam)
                a.hlines((i - 0.5), 0, ali_width, color=colour, lw=0.75, zorder=0)
        if "remove_insertions" in markupdict:
            colour = "#fece88"
            a.vlines(list(markupdict['remove_insertions']),
                     0, ali_height, color=colour, lw=0.75, zorder=1)
    f.savefig(outfile, dpi=dpi)


def updateNams(nams, removed_seqs):
    nams2 = []
    for nam in nams:
        if nam not in removed_seqs:
            nams2.append(nam)
    return (nams2)


def checkArrLength(outfile, arr, orig_nams, removed_seqs, rmfile):
    if 0 in np.shape(arr):
        writeOutfile(outfile, arr, orig_nams, removed_seqs, rmfile)
        raise RuntimeError (emptyAlignmentMessage)
    if len(np.shape(arr)) == 1:
        raise RuntimeError ("Sequences in alignment are not the same length")


def main():
    parser = argparse.ArgumentParser(
            description='''Improve a multiple sequence alignment''')

    parser.add_argument("--inifile", dest='inifile', type=str,
                        help='path to input alignment')
    # not to confuse with inifile :)
    parser.add_argument("--infile", dest='infile', type=str,
                        help='path to input alignment')
    parser.add_argument("--outfile_stem", dest='outfile_stem', type=str,
                        help="stem for output files (including path)")

    parser.add_argument("--remove_insertions", dest="remove_insertions",
                        help="run the removeInsertions function to remove insertions",
                        action="store_true")
    parser.add_argument("--insertion_min_size", dest="insertion_min_size",
                        type=int, default=3,
                        help="minimum size insertion to remove")
    parser.add_argument("--insertion_max_size", dest="insertion_max_size",
                        type=int, default=300,
                        help="maximum size insertion to remove")
    parser.add_argument("--insertion_min_flank", dest="insertion_min_flank",
                        type=int, default=5,
                        help="minimum number of bases on either side of deleted insertions")

    parser.add_argument("--remove_short", dest="remove_short",
                        help="run the removeShort function to remove sequences with less than n non-gap positions",
                        action="store_true")
    parser.add_argument("--remove_min_length", dest="remove_min_length",
                        type=int, default=50,
                        help="minimum length sequence to remove")

    parser.add_argument("--make_consensus", dest="make_consensus",
                        action="store_true", help="run the findConsensus function to make a consensus sequence")
    parser.add_argument("--consensus_type", dest="consensus_type", type=str,
                        default="majority", help="type of consensus sequence to make")
    parser.add_argument("--consensus_keep_gaps", dest="consensus_keep_gaps",
                        action="store_true", help="keep gaps in consensus at positions where a gap is the consensus")
    parser.add_argument("--consensus_name", dest="consensus_name",
                        type=str, default="consensus",
                        help="name of consensus sequence")

    parser.add_argument("--crop_ends", dest="crop_ends",
                        action="store_true", help="run the cropEnds function to remove badly aligned ends")
    parser.add_argument("--crop_ends_mingap", dest='crop_ends_mingap',
                        type=int, default=10,
                        help="minimum gap size to crop from ends")

    parser.add_argument("--remove_badlyaligned", dest="remove_badlyaligned",
                        action="store_true", help="run the removeBadlyAligned function to remove badly aligned sequences")
    parser.add_argument("--remove_badlyaligned_minperc", dest="remove_badlyaligned_minperc",
                        type=float, default=0.9,
                        help="minimum percentage identity to majority to not be removed")

    parser.add_argument("--remove_gaponly", dest="remove_gaponly",
                        action="store_false", help="run the removeGapOnly function to remove gap only columns from the alignment")

    parser.add_argument("--make_similarity_matrix_input", dest="make_simmatrix_input",
                        action="store_true", help="run the calculateSimilarityMatrix function to make a similarity matrix for the input alignment")
    parser.add_argument("--make_similarity_matrix_output", dest="make_simmatrix_output",
                        action="store_true", help="run the calculateSimilarityMatrix function to make a similarity matrix for the output alignment")
    parser.add_argument("--make_simmatrix_dp", dest="make_simmatrix_dp",
                        type=int, default=4, help="n decimal places for the similarity matrix (output file only)")
    parser.add_argument("--make_simmatrix_minoverlap",
                        dest="make_simmatrix_minoverlap",
                        type=int, default=1, help="minimum overlap between two sequences to have non-zero similarity in the similarity matrix")
    parser.add_argument("--make_simmatrix_keepgaps", dest="make_simmatrix_keepgaps",
                        type=bool, default=False, help="include positions with gaps in either or both sequences in the similarity matrix calculation")

    parser.add_argument("--plot_input", dest="plot_input",
                        action="store_true", help="run the drawMiniAlignment function to plot the input alignment")
    parser.add_argument("--plot_output", dest="plot_output",
                        action="store_true", help="run the drawMiniAlignment function to plot the output alignment")
    parser.add_argument("--plot_markup", dest="plot_markup",
                        action="store_true", help="run the drawMiniAlignment function to plot the changes made to the alignment")
    parser.add_argument("--plot_dpi", dest="plot_dpi",
                        type=int, default=300,
                        help="dpi for plots")
    parser.add_argument("--plot_format", dest="plot_format",
                        type=str, default='png',
                        help="plot format (png or svg)")
    parser.add_argument("--plot_width", dest="plot_width",
                        type=int, default=5,
                        help="width for plots (inches)")
    parser.add_argument("--plot_height", dest="plot_height",
                        type=int, default=3,
                        help="height for plots (inches)")
<<<<<<< HEAD
=======




>>>>>>> daa26d99
    args = parser.parse_args()

    log = logging.getLogger(__name__)
    log.setLevel(logging.INFO)

    handler = logging.FileHandler("log.log")
    handler.setLevel(logging.INFO)

    # create a logging format
    formatter = logging.Formatter('%(asctime)s - %(name)s - %(levelname)s - %(message)s')
    handler.setFormatter(formatter)
    rmfile = "%s_removed.txt" % args.outfile_stem
    outfile = "%s_parsed.fasta" % (args.outfile_stem)

    # add the handlers to the logger
    log.addHandler(handler)

    # read INI file
    args = parser.parse_args()
    inifile = args.inifile
    print(inifile)

    parameter = dict()
    for line in open(inifile).readlines():
        if "=" in line and line[0] != ";":
            line = line.split("#")[0].strip().split("=")
            try:
                a = float(line[1])
                if a == int(a):
                    parameter[line[0]] = int(a)
                else:
                    parameter[line[0]] = a
            except:
                try:
                    parameter[line[0]] = line[1].replace('"', '')
                except:
                    parameter[line[0]] = ""
    print(parameter)

    log.info("Initial parameters: %s" % str(args))

    # convert the input fasta file into an array and make a list of
    # sequence names so the order can be maintained
    arr, nams = FastaToArray(args.infile)
    
    print (arr.shape)
    # store a copy of the original array
    orig_arr = copy.copy(arr)
    orig_nams = copy.copy(nams)

    # make a dictionary to store the changes made
    markupdict = dict()

    # remember positions relative to original alignment
    relativePositions = list(range(0, len(orig_arr[0])))
    print(relativePositions)

    removed_seqs = set()
    removed_cols = set()

    # detect if the sequence is amino acids or nucleotides
    typ = seqType(arr)

    if typ == 'aa':
        log.info("Amino acid alignment detected")
    else:
        log.info("Nucleotide alignment detected")

    rmfile = "%s_removed.txt" % args.outfile_stem
    outfile = "%s_parsed.fasta" % (args.outfile_stem)
    print (args.outfile_stem)
    checkArrLength(outfile, arr, orig_nams, removed_seqs, rmfile)
    if args.crop_ends:
        print ("crop ends")
        # keep in mind that here we still have the full alignment, so we don't need any adjustments for column indicies yet
        arr, r = cropEnds(arr, log, nams, args.crop_ends_mingap)
        if arr.size == 0:
            log.error(emptyAlignmentMessage)
            sys.exit()
        markupdict['crop_ends'] = r
        checkArrLength(outfile, arr, orig_nams, removed_seqs, rmfile)

    if args.remove_badlyaligned:
        print ("remove badly aligned")
        arr, r = removeBadlyAligned(arr, nams, args.remove_badlyaligned_minperc)
        markupdict['remove_badlyaligned'] = r
        removed_seqs = removed_seqs | r
        nams = updateNams(nams, r)
        checkArrLength(outfile, arr, orig_nams, removed_seqs, rmfile)

    if args.remove_insertions:
        print ("remove insertions")
        # HERE
        arr, r = removeInsertions(arr,
                                  relativePositions,
                                  log,
                                  args.insertion_min_size,
                                  args.insertion_max_size,
                                  args.insertion_min_flank)
        if arr.size == 0:
            log.error(emptyAlignmentMessage)
            sys.exit()
        markupdict['remove_insertions'] = r
        removed_cols = removed_cols | r
        checkArrLength(outfile, arr, orig_nams, removed_seqs, rmfile)

    if args.remove_short:
        print ("remove short")
        arr, r = removeTooShort(arr, log, args.remove_min_length, nams)
        if arr.size == 0:
            log.error(emptyAlignmentMessage)
            sys.exit()
        markupdict['remove_short'] = r
        removed_seqs = removed_seqs | r
        nams = updateNams(nams, r)
        checkArrLength(outfile, arr, orig_nams, removed_seqs, rmfile)

    if args.remove_gaponly:
        print ("remove gap only")
        # for now: run as default
        # HERE
        print("test")
        arr, r = removeGapOnly(arr, relativePositions, log)
        if arr.size == 0:
            log.error(emptyAlignmentMessage)
            sys.exit()
        markupdict['remove_gaponly'] = r
        checkArrLength(outfile, arr, orig_nams, removed_seqs, rmfile)

    if args.make_simmatrix_input:
        print ("make similarity matrix input")
        outf = "%s_input_similarity.tsv" % (args.outfile_stem)
        calculateSimilarityMatrix(orig_arr, orig_nams,
                                  minoverlap=args.make_simmatrix_minoverlap,
                                  keepgaps=args.make_simmatrix_keepgaps,
                                  outfile=outf, dp=args.make_simmatrix_dp)

    if args.make_simmatrix_output:
        print ("make similarity matrix output")
        outf = "%s_output_similarity.tsv" % (args.outfile_stem)
        calculateSimilarityMatrix(arr, nams,
                                  minoverlap=args.make_simmatrix_minoverlap,
                                  keepgaps=args.make_simmatrix_keepgaps,
                                  outfile=outf, dp=args.make_simmatrix_dp)


    if args.plot_input:
        print ("plot input")
        outf = "%s_input.%s" % (args.outfile_stem, args.plot_format)
        drawMiniAlignment(orig_arr, log, orig_nams, outf, typ, args.plot_dpi,
                          args.outfile_stem, args.plot_width, args.plot_height)


    if args.plot_output:
        print ("plot output")
        outf = "%s_output.%s" % (args.outfile_stem, args.plot_format)
        drawMiniAlignment(arr, log, nams, outf, typ, args.plot_dpi,
                          args.outfile_stem, args.plot_width, args.plot_height)

    if args.plot_markup:
        print ("plot markup")
        outf = "%s_markup.%s" % (args.outfile_stem, args.plot_format)
        drawMiniAlignment(orig_arr, log, nams, outf, typ, args.plot_dpi,
                          args.outfile_stem, args.plot_width, args.plot_height,
                          markup=True, markupdict=markupdict)
    if args.make_consensus:
        print ("make consensus")
        cons, coverage = consensusSeq.findConsensus(arr, args.consensus_type)
        consarr = np.array(cons)
        arr_plus_cons = np.row_stack((arr, consarr))
        cons = "".join(cons)
        if not args.consensus_keep_gaps:
            cons = cons.replace("-", "")
        out = open("%s_consensus.fasta" % args.outfile_stem, "w")
        out.write(">%s\n%s\n" % (args.consensus_name, cons))
        out.close()
        outf = "%s_with_consensus.fasta" % args.outfile_stem
        writeOutfile(outf, arr_plus_cons, nams + [args.consensus_name], removed_seqs)

    writeOutfile(outfile, arr, orig_nams, removed_seqs, rmfile)


if __name__ == "__main__":
    main()<|MERGE_RESOLUTION|>--- conflicted
+++ resolved
@@ -494,13 +494,7 @@
     parser.add_argument("--plot_height", dest="plot_height",
                         type=int, default=3,
                         help="height for plots (inches)")
-<<<<<<< HEAD
-=======
-
-
-
-
->>>>>>> daa26d99
+
     args = parser.parse_args()
 
     log = logging.getLogger(__name__)
