#! /usr/bin/env python

import logging
import argparse
import numpy as np
import matplotlib
matplotlib.use('Agg')
import matplotlib.pyplot as plt
import copy
import cropseq
<<<<<<< HEAD
import consensusSeq
=======
import sys

emptyAlignmentMessage = "We deleted so much that the alignment is gone forever. We are so sorry. You're fucked."
>>>>>>> c2b1b9e5


def FastaToArray(infile):
    '''
    Convert an alignment into a numpy array.
    Parameters
    ----------
    fasta_dict: dict
        dictionary based on a fasta file with sequence names as keys and
        sequences as values

    Returns
    -------
    arr: np.array
        2D numpy array in the same order as fasta_dict where each row
        represents a single column in the alignment and each column a
        single sequence.
    '''

    nams = []
    seqs = []
    nam = ""
    seq = ""
    with open(infile) as input:
        for line in input:
            line = line.strip()
            if line[0] == ">":
                    seqs.append(seq)
                    nams.append(nam)
                    seq = []
                    nam = line.replace(">", "")
            else:
                seq += list(line)
    seqs.append(seq)
    nams.append(nam)
    arr = np.array(seqs[1:])
    return (arr, nams[1:])


def writeOutfile(outfile, arr, nams):
    out = open(outfile, "w")
    i = 0
    for i, nam in enumerate(nams):
        out.write(">%s\n%s\n" % (nam, "".join(list(arr[i]))))
    out.close()


def getAAColours():
    return {'D':'#E60A0A',
            'E':'#E60A0A',
            'C':'#E6E600',
            'M':'#E6E600',
            'K':'#145AFF',
            'R':'#145AFF',
            'S':'#FA9600',
            'T':'#FA9600',
            'F':'#3232AA',
            'Y':'#3232AA',
            'N':'#00DCDC',
            'Q':'#00DCDC',
            'G':'#EBEBEB',
            'L':'#0F820F',
            'V':'#0F820F',
            'I':'#0F820F',
            'A':'#C8C8C8',
            'W':'#B45AB4',
            'H':'#8282D2',
            'P':'#DC9682',
            'X': '#b2b2b2',
            '-': '#FFFFFF00'}


def getNtColours():
    return {'A': '#f43131',
            'G': '#f4d931',
            'T': '#315af4',
            'C': '#1ed30f',
            'N': '#b2b2b2',
            "-": '#FFFFFF'}


def seqType(arr):
    '''
    Detects if an alignment is of nucleotides or amino acids
    '''
    seq1 = arr[0]
    nucs = set(list(getNtColours().keys()))
    aas = set(list(getAAColours().keys()))
    n = 0
    a = 0
    x = 0
    for s in seq1:
        s = s.upper()
        if s in nucs:
            n += 1
        if s in aas:
            a += 1
        if s not in aas and s not in nucs:
            x += 1
    counts = n, a, x
    if n == max(counts):
        return "nt"
    elif a == max(counts):
        return "aa"
    else:
        raise RuntimeError ("Majority of positions are not known nucleotides or amino acids")


def removeInsertions(arr, relativePositions, log, min_size, max_size, min_flank):
    '''
    Removes insertions of size between min_size and
    max_size which have lower coverage than their flanking regions, if at least
    twice as many other sequences have the flanking regions
    but not the insertions.
    '''
    log.info("Removing insertions\n")
    # record which sites are not "-"
    boolarr = arr != "-"
    # array of the number of non-gap sites in each column
    sums = sum(boolarr)
    # run a sliding window along the alignment and check for regions
    # which have higher coverage at the ends of the window than in the
    # middle - store these in put_indels
    put_indels = set()
    for size in range(min_size, max_size, 1):
        for i in range(0, len(sums)+1 - size, 1):
            these_sums = sums[i:i+size]
            # take the number of non gap positions
            # for each column in this window
            ns = np.array(range(i, i+size))
            left = these_sums[0]
            right = these_sums[-1]
            # record sites with lower coverage than their flanking seqs
            # and less than mincov total coverage
            x = set(ns[(these_sums < left) &
                       (these_sums < right)])
            put_indels = put_indels | x
    put_indels = np.array(sorted(list(put_indels)))
    # for the putative indels, check if any sequence without the indel
    # flanks the indel site - if it does it confirms it is an indel
    rmpos = set()
    for p in put_indels:
        has_flanks = 0
        for a in arr:
            nongaps = a != "-"
            thispos = nongaps[p]
            if not thispos:
                leftsum = sum(nongaps[:p])
                rightsum = sum(nongaps[p:])
                if leftsum >= min_flank and rightsum >= min_flank:
                    has_flanks += 1
            # if there are more sequences with a gap at this position but
            # sequence on either side than 
            if has_flanks > sums[p]:
                rmpos.add(p)
                break
    # make a list of positions to keep
    rmpos = np.array(list(rmpos))
    keeppos = np.arange(0, len(sums))
    keeppos = np.invert(np.in1d(keeppos, rmpos))
    log.info("Removing sites %s" % (", ".join([str(x) for x in rmpos])))
    arr = arr[:, keeppos]
    return (arr, set(rmpos))


def removeTooShort(arr, log, min_length, nams):
    '''
    Removes sequences with fewer than min_length non-gap positions from
    the alignment.
    '''
    if len(arr) != 0:
        arrT = arr.transpose()
        sums = sum(arrT != "-")
        arr = arr[sums > min_length]
        rmnames = set(np.array(nams)[sums <= min_length])
        log.info("Removing sequences %s" % (", ".join(list(rmnames))))
    else:
        rmnames = set()
    return (arr, rmnames)


def removeGapOnly(arr, relativePositions, log):
    print(arr)
    if len(arr) != 0:
        sums = sum(arr == "-")
        absolutePositions = set(np.where(sums == len(arr[:,0]))[0])
        rmpos = []
        for n in absolutePositions:
            rmpos.append(relativePositions[n])
        print(relativePositions)
        print(absolutePositions)
        print(rmpos)
        rmpos = set(rmpos)
        print (rmpos)
        arr = arr[:, sums != len(arr[:,0])]
        log.info("Removing gap only sites %s" % (", ".join([str(x) for x in rmpos])))
    else:
        rmpos = set()
    print(rmpos)
    return (arr, rmpos)


def cropEnds(arr, log, nams, mingap):
    newarr = []
    r = dict()
    for i, row in enumerate(arr):
        start, end = cropseq.determineStartEnd(row, mingap)
        start = max(start - 1, 0)
        end = end + 1
        newseq = "-" * start + "".join(row[start:end]) + "-" * (len(row) - end)
        newseq = np.array(list(newseq))
        s = sum(newseq != row)
        if s != 0:
            nam = nams[i]
            non_gap_start = sum(row[0:start] != "-")
            non_gap_end = sum(row[end:] != "-")
            if non_gap_start != 0:
                log.info("Removed %i bases from start of %s" % (non_gap_start, nam))
            if non_gap_end != 0:
                log.info("Removed %i bases from end of %s" % (non_gap_end, nam))
            startpos = np.where(row[0:start] != "-")[0]
            endpos = np.where(row[end:] != "-")[0] + end
            r[nam] = ((startpos, endpos))
        newarr.append(list(newseq))

    return (np.array(newarr), r)



def drawMiniAlignment(arr, log, nams, outfile, typ, dpi, title, width, height,
                      markup=False, markupdict=None):
    ali_height, ali_width = np.shape(arr)

    if  typ == 'nt':
        cD = getNtColours()
    elif typ == 'aa':
        cD = getAAColours()

    f = plt.figure(figsize=(width, height), dpi=dpi)

    a = f.add_subplot('111')
    a.set_xlim(0, ali_width)
    a.set_ylim(0, ali_height)
    xpoints = range(0, ali_width)
    j = 0.5
    for row in arr:
        cols = []
        for s in row:
            cols.append(cD[s])
        a.scatter(xpoints, [j]*ali_width, color=cols, s=0.75**2, marker="|", zorder=2)
        j += 1

    a.spines['right'].set_visible(False)
    a.spines['top'].set_visible(False)
    a.spines['left'].set_visible(False)
    a.yaxis.set_ticks_position('none')
    a.yaxis.set_visible(False)

    if title:
        f.suptitle(title)
    for t in a.get_xticklabels():
        t.set_fontsize(8)

    if markup:
        if "remove_short" in markupdict:
            colour = "#d7ddf2"
            for nam in markupdict['remove_short']:
                i = nams.index(nam)
                a.hlines((i - 0.5), 0, ali_width, color=colour, lw=0.75, zorder=0)
        if "remove_insertions" in markupdict:
            colour = "#fece88"
            a.vlines(list(markupdict['remove_insertions']), 0, ali_height, color=colour, lw=0.75, zorder=1)
    f.savefig(outfile, dpi=dpi)


def main():
    parser = argparse.ArgumentParser(
            description='''Improve a multiple sequence alignment''')

    parser.add_argument("--infile", dest='infile', type=str,
                        help='path to input alignment')
    parser.add_argument("--outfile_stem", dest='outfile_stem', type=str,
                        help="stem for output files (including path)")
    parser.add_argument("--insertion_min_size", dest="insertion_min_size",
                        type=int, default=3,
                        help="miniumum size insertion to remove")
    parser.add_argument("--insertion_max_size", dest="insertion_max_size",
                        type=int, default=300,
                        help="miniumum size insertion to remove")
    parser.add_argument("--insertion_min_flank", dest="insertion_min_flank",
                        type=int, default=5,
                        help="minimum number of bases on either side of deleted insertions")
    parser.add_argument("--remove_min_length", dest="remove_min_length",
                        type=int, default=50)
    parser.add_argument("--consensus_type", dest="consensus_type", type=str,
                        default="majority")
    parser.add_argument("--consensus_keep_gaps", dest="consensus_keep_gaps",
                        action="store_false", help="keep gaps in consensus at positions where a gap is the consensus")
    parser.add_argument("--consensus_name", dest="consensus_name",
                        type=str, default="consensus",
                        help="name of consensus sequence")

    parser.add_argument("--crop_ends_mingap", dest='crop_ends_mingap',
                        type=int, default=10,
                        help="minimum gap size to crop from ends")
    parser.add_argument("--dpi", dest="plot_dpi",
                        type=int, default=300,
                        help="dpi for plots")
    parser.add_argument("--plot_format", dest="plot_format",
                        type=str, default='png',
                        help="plot format (png or svg)")
    parser.add_argument("--plot_width", dest="plot_width",
                        type=int, default=5,
                        help="width for plots (inches)")
    parser.add_argument("--plot_height", dest="plot_height",
                        type=int, default=3,
                        help="height for plots (inches)")
    parser.add_argument("--remove_insertions", dest="remove_insertions",
                        action="store_true")
    parser.add_argument("--remove_short", dest="remove_short",
                        action="store_true")
    parser.add_argument("--remove_gaponly", dest="remove_gaponly",
                        action="store_false")
    parser.add_argument("--crop_ends", dest="crop_ends",
                        action="store_true")
    parser.add_argument("--plot_input", dest="plot_input",
                        action="store_true")
    parser.add_argument("--plot_output", dest="plot_output",
                        action="store_true")
    parser.add_argument("--plot_markup", dest="plot_markup",
                        action="store_true")
    parser.add_argument("--make_consensus", dest="make_consensus",
                        action="store_true")

    args = parser.parse_args()

    log = logging.getLogger(__name__)
    log.setLevel(logging.INFO)

    handler = logging.FileHandler("log.log")
    handler.setLevel(logging.INFO)

    # create a logging format
    formatter = logging.Formatter('%(asctime)s - %(name)s - %(levelname)s - %(message)s')
    handler.setFormatter(formatter)

    # add the handlers to the logger
    log.addHandler(handler)

    log.info("Initial parameters: %s" % str(args))

    # convert the input fasta file into an array and make a list of
    # sequence names so the order can be maintained
    arr, nams = FastaToArray(args.infile)

    # store a copy of the original array
    orig_arr = copy.copy(arr)
    orig_nams = copy.copy(nams)

    # make a dictionary to store the changes made
    markupdict = dict()

    # remember positions relative to original alignment
    relativePositions = list(range(0, len(orig_arr[0])))
    print(relativePositions)

    removed_seqs = set()
    removed_cols = set()

    # detect if the sequence is amino acids or nucleotides
    typ = seqType(arr)

    if typ == 'aa':
        log.info("Amino acid alignment detected")
    else:
        log.info("Nucleotide alignment detected")

    if args.crop_ends:
        # keep in mind that here we still have the full alignment, so we don't need any adjustments for column indicies yet
        arr, r = cropEnds(arr, log, nams, args.crop_ends_mingap)
        if arr.size == 0:
            log.error(emptyAlignmentMessage)
            sys.exit()
        markupdict['crop_ends'] = r

    if args.remove_insertions:
        # HERE
        arr, r = removeInsertions(arr,
                                  relativePositions,
                                  log,
                                  args.insertion_min_size,
                                  args.insertion_max_size,
                                  args.insertion_min_flank)
        if arr.size == 0:
            log.error(emptyAlignmentMessage)
            sys.exit()
        markupdict['remove_insertions'] = r
        removed_cols = removed_cols | r

    if args.remove_short:
        arr, r = removeTooShort(arr, log, args.remove_min_length, nams)
        if arr.size == 0:
            log.error(emptyAlignmentMessage)
            sys.exit()
        markupdict['remove_short'] = r
        removed_seqs = removed_seqs | r

    if args.remove_gaponly:
        # for now: run as default
        # HERE
        print("test")
        arr, r = removeGapOnly(arr, relativePositions, log)
        if arr.size == 0:
            log.error(emptyAlignmentMessage)
            sys.exit()
        markupdict['remove_gaponly'] = r

    if args.plot_input:
        outf = "%s_input.%s" % (args.outfile_stem, args.plot_format)
        drawMiniAlignment(orig_arr, log, nams, outf, typ, args.plot_dpi,
                          args.outfile_stem, args.plot_width, args.plot_height)

    if args.plot_output:
        outf = "%s_output.%s" % (args.outfile_stem, args.plot_format)
        drawMiniAlignment(arr, log, nams, outf, typ, args.plot_dpi,
                          args.outfile_stem, args.plot_width, args.plot_height)

    if args.plot_markup:
        outf = "%s_markup.%s" % (args.outfile_stem, args.plot_format)
        drawMiniAlignment(orig_arr, log, nams, outf, typ, args.plot_dpi,
                          args.outfile_stem, args.plot_width, args.plot_height,
                          markup=True, markupdict=markupdict)
    if args.make_consensus:
        cons, coverage = consensusSeq.findConsensus(arr, args.consensus_type)
        consarr = np.array(cons)
        arr_plus_cons = np.row_stack((arr, consarr))
        cons = "".join(cons)
        if not args.consensus_keep_gaps:
            cons = cons.replace("-", "")
        out = open("%s_consensus.fasta" % args.outfile_stem, "w")
        out.write(">%s\n%s\n" % (args.consensus_name, cons))
        out.close()
        outf = "%s_with_consensus.fasta" % args.outfile_stem
        writeOutfile(outf, arr_plus_cons, nams + [args.consensus_name])

<<<<<<< HEAD
=======


>>>>>>> c2b1b9e5
    outfile = "%s_parsed.fasta" % (args.outfile_stem)
    writeOutfile(outfile, arr, nams)


if __name__ == "__main__":
    main()<|MERGE_RESOLUTION|>--- conflicted
+++ resolved
@@ -8,13 +8,10 @@
 import matplotlib.pyplot as plt
 import copy
 import cropseq
-<<<<<<< HEAD
 import consensusSeq
-=======
 import sys
 
 emptyAlignmentMessage = "We deleted so much that the alignment is gone forever. We are so sorry. You're fucked."
->>>>>>> c2b1b9e5
 
 
 def FastaToArray(infile):
@@ -460,11 +457,6 @@
         outf = "%s_with_consensus.fasta" % args.outfile_stem
         writeOutfile(outf, arr_plus_cons, nams + [args.consensus_name])
 
-<<<<<<< HEAD
-=======
-
-
->>>>>>> c2b1b9e5
     outfile = "%s_parsed.fasta" % (args.outfile_stem)
     writeOutfile(outfile, arr, nams)
 
