--- conflicted
+++ resolved
@@ -8,13 +8,10 @@
 import operator
 from scipy.interpolate import spline #for interpolating coverage function
 import matplotlib.patheffects
-
-<<<<<<< HEAD
-=======
 import rna
 
 from CIAlign import FastaToDict, DictToArray
->>>>>>> c2b1b9e5
+
 
 # python3 consensusSeq.py --infile /Users/lotti/Documents/Test_Case/gap_test/SevenJEV.afa
 
