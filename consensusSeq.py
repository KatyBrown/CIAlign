#! /usr/bin/env python

import matplotlib
matplotlib.use('Agg')
import logging
import argparse
import numpy as np
import matplotlib.pyplot as plt
import copy
import operator
<<<<<<< HEAD
from scipy.interpolate import spline #this one is obsolete
#from scipy.interpolate import BSpline #for interpolating coverage function
=======
#from scipy.interpolate import spline #for interpolating coverage function
>>>>>>> 2cf7291d
import matplotlib.patheffects


import sys
import itertools


#from CIAlign import FastaToArray


# python3 consensusSeq.py --infile /Users/lotti/Documents/Test_Case/gap_test/SevenJEV.afa


def FastaToArray(infile):
    '''
    Convert an alignment into a numpy array.
    Parameters
    ----------
    fasta_dict: dict
        dictionary based on a fasta file with sequence names as keys and
        sequences as values

    Returns
    -------
    arr: np.array
        2D numpy array in the same order as fasta_dict where each row
        represents a single column in the alignment and each column a
        single sequence.
    '''

    nams = []
    seqs = []
    nam = ""
    seq = ""
    with open(infile) as input:
        for line in input:
            line = line.strip()
            if line[0] == ">":
                    seqs.append(seq)
                    nams.append(nam)
                    seq = []
                    nam = line.replace(">", "")
            else:
                seq += list(line)
    seqs.append(seq)
    nams.append(nam)
    arr = np.array(seqs[1:])
    return (arr, nams[1:])

    
class Scale(matplotlib.patheffects.RendererBase):
    #Credits: Markus Piotrowski See: https://github.com/biopython/biopython/issues/850#issuecomment-225708297
    def __init__(self, sx, sy=None):
        self._sx = sx
        self._sy = sy

    def draw_path(self, renderer, gc, tpath, affine, rgbFace):
        affine=affine.identity().scale(self._sx, self._sy)+affine
        renderer.draw_path(gc, tpath, affine, rgbFace)

def findConsensus(alignment, consensus_type="majority"):
    '''
    '''
    consensus = []
    coverage = []
    numberOfSequences = len(alignment[:,0])

    #need the reverse of array to access every column
    for i in range(0,len(alignment[0,:])):
        unique, counts = np.unique(alignment[:,i], return_counts=True)
        count = dict(zip(unique, counts))
        unique_ng = unique[unique != "-"]
        counts_ng = counts[unique != "-"]
        count_ng = dict(zip(unique_ng, counts_ng))
        if '-' in count:
            nonGapContent = 1-(count['-']/numberOfSequences)
        else:
            nonGapContent = 1
        maxChar, maxCount = max(count.items(), key=operator.itemgetter(1))
        maxChar_ng, maxCount_ng = max(count_ng.items(), key=operator.itemgetter(1))

        # if there are an equal number of gap and non-gap characters at the
        # site, keep the non-gap character

        if maxCount_ng == maxCount or consensus_type == "majority_nongap":
            maxChar = maxChar_ng
        consensus.append(maxChar)
        coverage.append(nonGapContent)

    return consensus, coverage


def makePlot(consensus, coverage):

    x = np.arange(0, len(coverage), 1);
    y = coverage

    f = plt.figure()
    a = f.add_subplot('311')
    a.plot(x,y)
    a.get_xaxis().set_visible(False)

    b = f.add_subplot('312')

    xnew = np.linspace(x.min(),x.max(),300) #300 represents number of points to make between T.min and T.max

    power_smooth = spline(x,y,xnew)

    b.plot(xnew,power_smooth)
    b.get_xaxis().set_visible(False)
    f.savefig('/Users/lotti/blub.png')

    #c = f.add_subplot('313')
    #txt = plt.text(x,consensus)
    #txt.set_path_effects([Scale(x_scale, y_scale)])
    plt.figure()
    txt = plt.text(0, 0, "T", fontsize=64,color='red')
    txt.set_path_effects([Scale(1,5)])
    txt = plt.text(0.1, 0, "G", fontsize=64,color='green')
    txt.set_path_effects([Scale(1,3)])
    txt = plt.text(0.2, 0, "B", fontsize=64,color='blue')
    txt.set_path_effects([Scale(1,7)])
    plt.show()

def main():
    # this is just for testing purposes
    print('blaaa')
    parser = argparse.ArgumentParser(
            description='''Improve a multiple sequence alignment''')

    parser.add_argument("--infile", dest='infile', type=str,
                        help='path to input alignment')

    args = parser.parse_args()

    arr, orig_nams = FastaToArray(args.infile)

    consensus, coverage = findConsensus(arr)
    makePlot(consensus, coverage)
    print(consensus)
    print(coverage)



if __name__ == "__main__":
    main()<|MERGE_RESOLUTION|>--- conflicted
+++ resolved
@@ -8,12 +8,8 @@
 import matplotlib.pyplot as plt
 import copy
 import operator
-<<<<<<< HEAD
-from scipy.interpolate import spline #this one is obsolete
-#from scipy.interpolate import BSpline #for interpolating coverage function
-=======
-#from scipy.interpolate import spline #for interpolating coverage function
->>>>>>> 2cf7291d
+#from scipy.interpolate import spline #this one is obsolete
+from scipy.interpolate import BSpline #for interpolating coverage function
 import matplotlib.patheffects
 
 
