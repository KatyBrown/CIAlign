--- conflicted
+++ resolved
@@ -138,38 +138,6 @@
         a.set_xlim(0, 1)
         a.set_ylim(0, 1)
         fs = getFontSize(f, a, 1)
-<<<<<<< HEAD
-        a.text(0, 0, base, fontsize=fs, fontdict={'family': fontfamily},
-               color=colours[base])
-        a.set_axis_off()
-        f.canvas.draw()
-        letter = np.frombuffer(f.canvas.tostring_rgb(), dtype=np.uint8)
-        letter = letter.reshape(f.canvas.get_width_height()[::-1] + (3,))
-        D[base] = letter
-    return (D)
-
-def tempPlotLetters(string, heights,
-                    typ='nt',
-                    figheight=2,
-                    figwidth=10,
-                    figfontfamily='monospace'):
-    f = plt.figure(figsize=(figwidth, figheight), dpi=500)
-    a = f.add_subplot(111)
-    a.set_xlim(0, 1)
-    a.set_ylim(0, 1)
-    letters = getLetters(typ=typ)
-    D = getAxisUnits(f, a)
-    y_int = 1 / len(string)
-    x = 0
-    y = 0
-    for char in string:
-        a.matshow(letters[char], extent=(x, x+0.2, 0, y), resample=False)
-        x += 0.2
-        y += y_int
-    f.set_size_inches(figwidth, figheight)
-    f.savefig("test.png", dpi=500)
-
-=======
         a.text(0.5, 0, base, fontsize=fs, fontdict={'family': 'monospace',
                                                   'name': fontname},
                color=colours[base], va='baseline', ha='center')
@@ -179,7 +147,6 @@
         a.set_frame_on(False)
         f.savefig("%s_temp.png" % base, dpi=500,
                   pad_inches=0)
->>>>>>> 629dbe72
 
 # class Scale(matplotlib.patheffects.RendererBase):
 #     #Credits: Markus Piotrowski See: https://github.com/biopython/biopython/issues/850#issuecomment-225708297
@@ -304,7 +271,7 @@
         os.unlink("%s_temp.png" % base)
     f.savefig(figname, dpi=figdpi, bbox_inches='tight')
 
-"""    
+"""
     #plt.figure(figsize=(len(alignment[0,:]),2.5))
 
     #plt.xkcd()
@@ -410,7 +377,7 @@
     axes.spines['top'].set_visible(False)
 
     plt.savefig(figname, bbox_inches='tight', dpi=figdpi)
-    #todo tidy up and use normal names and normals files 
+    #todo tidy up and use normal names and normals files
 
 
 
